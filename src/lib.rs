--- conflicted
+++ resolved
@@ -75,27 +75,35 @@
         pub fn free(&self) -> usize {
             critical_section::with(|cs| self.heap.borrow(cs).borrow_mut().free())
         }
+
+        unsafe fn alloc(&self, layout: Layout) -> Option<NonNull<u8>> {
+            critical_section::with(|cs| {
+                self.heap
+                    .borrow(cs)
+                    .borrow_mut()
+                    .allocate_first_fit(layout)
+                    .ok()
+            })
+        }
+
+        unsafe fn dealloc(&self, ptr: *mut u8, layout: Layout) {
+            critical_section::with(|cs| {
+                self.heap
+                    .borrow(cs)
+                    .borrow_mut()
+                    .deallocate(NonNull::new_unchecked(ptr), layout)
+            });
+        }
     }
 
     unsafe impl GlobalAlloc for Heap {
         unsafe fn alloc(&self, layout: Layout) -> *mut u8 {
-            critical_section::with(|cs| {
-                self.heap
-                    .borrow(cs)
-                    .borrow_mut()
-                    .allocate_first_fit(layout)
-                    .ok()
-                    .map_or(ptr::null_mut(), |allocation| allocation.as_ptr())
-            })
-        }
-
-        unsafe fn dealloc(&self, ptr: *mut u8, layout: Layout) {
-            critical_section::with(|cs| {
-                self.heap
-                    .borrow(cs)
-                    .borrow_mut()
-                    .deallocate(NonNull::new_unchecked(ptr), layout)
-            });
+            self.alloc(layout)
+                .map_or(ptr::null_mut(), |allocation| allocation.as_ptr())
+        }
+
+        unsafe fn dealloc(&self, ptr: *mut u8, layout: Layout) {
+            self.dealloc(ptr, layout);
         }
     }
 
@@ -134,13 +142,8 @@
             }
         }
     }
-
-    fn alloc_first_fit(&self, layout: Layout) -> Result<NonNull<u8>, ()> {
-        critical_section::with(|cs| self.heap.borrow(cs).borrow_mut().allocate_first_fit(layout))
-    }
 }
 
-<<<<<<< HEAD
 #[cfg(feature = "tlsf")]
 mod tlsf {
     use super::*;
@@ -148,20 +151,11 @@
     use rlsf::Tlsf;
 
     type TlsfHeap = Tlsf<'static, usize, usize, { usize::BITS as usize }, { usize::BITS as usize }>;
-=======
-unsafe impl GlobalAlloc for Heap {
-    unsafe fn alloc(&self, layout: Layout) -> *mut u8 {
-        self.alloc_first_fit(layout)
-            .ok()
-            .map_or(ptr::null_mut(), |allocation| allocation.as_ptr())
-    }
->>>>>>> 38d425db
 
     pub struct Heap {
         heap: Mutex<RefCell<TlsfHeap>>,
     }
 
-<<<<<<< HEAD
     impl Heap {
         /// Crate a new UNINITIALIZED heap allocator
         ///
@@ -206,26 +200,29 @@
                     .insert_free_block_ptr(block.into());
             });
         }
+
+        unsafe fn alloc(&self, layout: Layout) -> Option<NonNull<u8>> {
+            critical_section::with(|cs| self.heap.borrow(cs).borrow_mut().allocate(layout))
+        }
+
+        unsafe fn dealloc(&self, ptr: *mut u8, layout: Layout) {
+            critical_section::with(|cs| {
+                self.heap
+                    .borrow(cs)
+                    .borrow_mut()
+                    .deallocate(NonNull::new_unchecked(ptr), layout.align())
+            })
+        }
     }
 
     unsafe impl GlobalAlloc for Heap {
         unsafe fn alloc(&self, layout: Layout) -> *mut u8 {
-            critical_section::with(|cs| {
-                self.heap
-                    .borrow(cs)
-                    .borrow_mut()
-                    .allocate(layout)
-                    .map_or(ptr::null_mut(), |allocation| allocation.as_ptr())
-            })
-        }
-
-        unsafe fn dealloc(&self, ptr: *mut u8, layout: Layout) {
-            critical_section::with(|cs| {
-                self.heap
-                    .borrow(cs)
-                    .borrow_mut()
-                    .deallocate(NonNull::new_unchecked(ptr), layout.align())
-            });
+            self.alloc(layout)
+                .map_or(ptr::null_mut(), |allocation| allocation.as_ptr())
+        }
+
+        unsafe fn dealloc(&self, ptr: *mut u8, layout: Layout) {
+            self.dealloc(ptr, layout)
         }
     }
 
@@ -262,27 +259,6 @@
                             .deallocate(NonNull::new_unchecked(ptr.as_ptr()), layout.align())
                     });
                 }
-=======
-#[cfg(feature = "allocator_api")]
-mod allocator_api {
-    use core::alloc::{AllocError, Allocator, GlobalAlloc, Layout};
-    use core::ptr::NonNull;
-
-    unsafe impl Allocator for crate::Heap {
-        fn allocate(&self, layout: Layout) -> Result<NonNull<[u8]>, AllocError> {
-            match layout.size() {
-                0 => Ok(NonNull::slice_from_raw_parts(layout.dangling(), 0)),
-                size => self
-                    .alloc_first_fit(layout)
-                    .map(|allocation| NonNull::slice_from_raw_parts(allocation, size))
-                    .map_err(|_| AllocError),
-            }
-        }
-
-        unsafe fn deallocate(&self, ptr: NonNull<u8>, layout: Layout) {
-            if layout.size() != 0 {
-                self.dealloc(ptr.as_ptr(), layout);
->>>>>>> 38d425db
             }
         }
     }
